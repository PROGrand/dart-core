# Configuration for .github/workflows/pull_request_label.yaml.

"package:args":
  - changed-files:
      - any-glob-to-any-file: 'pkgs/args/**'

"package:async":
  - changed-files:
      - any-glob-to-any-file: 'pkgs/async/**'

"package:characters":
  - changed-files:
      - any-glob-to-any-file: 'pkgs/characters/**'

"package:convert":
  - changed-files:
      - any-glob-to-any-file: 'pkgs/convert/**'

"package:crypto":
  - changed-files:
      - any-glob-to-any-file: 'pkgs/crypto/**'

"package:fixnum":
  - changed-files:
      - any-glob-to-any-file: 'pkgs/fixnum/**'

<<<<<<< HEAD
"package:typed_data":
  - changed-files:
      - any-glob-to-any-file: 'pkgs/typed_data/**'
=======
"package:logging":
  - changed-files:
      - any-glob-to-any-file: 'pkgs/logging/**'

"package:os_detect":
  - changed-files:
      - any-glob-to-any-file: 'pkgs/os_detect/**'
      
"package:path":
  - changed-files:
      - any-glob-to-any-file: 'pkgs/path/**'

"package:platform":
  - changed-files:
      - any-glob-to-any-file: 'pkgs/platform/**'
>>>>>>> 07aff972
<|MERGE_RESOLUTION|>--- conflicted
+++ resolved
@@ -24,11 +24,6 @@
   - changed-files:
       - any-glob-to-any-file: 'pkgs/fixnum/**'
 
-<<<<<<< HEAD
-"package:typed_data":
-  - changed-files:
-      - any-glob-to-any-file: 'pkgs/typed_data/**'
-=======
 "package:logging":
   - changed-files:
       - any-glob-to-any-file: 'pkgs/logging/**'
@@ -44,4 +39,7 @@
 "package:platform":
   - changed-files:
       - any-glob-to-any-file: 'pkgs/platform/**'
->>>>>>> 07aff972
+
+"package:typed_data":
+  - changed-files:
+      - any-glob-to-any-file: 'pkgs/typed_data/**'