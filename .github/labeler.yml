--- conflicted
+++ resolved
@@ -4,14 +4,13 @@
   - changed-files:
       - any-glob-to-any-file: 'pkgs/args/**'
 
-<<<<<<< HEAD
+"package:async":
+  - changed-files:
+      - any-glob-to-any-file: 'pkgs/async/**'
+
 "package:characters":
   - changed-files:
       - any-glob-to-any-file: 'pkgs/characters/**'
-=======
-"package:async":
-  - changed-files:
-      - any-glob-to-any-file: 'pkgs/async/**'
 
 "package:convert":
   - changed-files:
@@ -23,5 +22,4 @@
 
 "package:fixnum":
   - changed-files:
-      - any-glob-to-any-file: 'pkgs/fixnum/**'
->>>>>>> 0237f433
+      - any-glob-to-any-file: 'pkgs/fixnum/**'